#!/usr/bin/env python3
import re
import sys
import shutil
import os.path
import subprocess
import sysconfig

import reindent
import untabify


SRCDIR = sysconfig.get_config_var('srcdir')


def n_files_str(count):
    """Return 'N file(s)' with the proper plurality on 'file'."""
    return "{} file{}".format(count, "s" if count != 1 else "")


def status(message, modal=False, info=None):
    """Decorator to output status info to stdout."""
    def decorated_fxn(fxn):
        def call_fxn(*args, **kwargs):
            sys.stdout.write(message + ' ... ')
            sys.stdout.flush()
            result = fxn(*args, **kwargs)
            if not modal and not info:
                print("done")
            elif info:
                print(info(result))
            else:
                print("yes" if result else "NO")
            return result
        return call_fxn
    return decorated_fxn


def mq_patches_applied():
    """Check if there are any applied MQ patches."""
    cmd = 'hg qapplied'
    with subprocess.Popen(cmd.split(),
                          stdout=subprocess.PIPE,
                          stderr=subprocess.PIPE) as st:
        bstdout, _ = st.communicate()
        return st.returncode == 0 and bstdout


@status("Getting the list of files that have been added/changed",
        info=lambda x: n_files_str(len(x)))
def changed_files():
<<<<<<< HEAD
    """Get the list of changed or added files from Mercurial."""
    if not os.path.isdir(os.path.join(SRCDIR, '.hg')):
=======
    """Get the list of changed or added files from the VCS."""
    if os.path.isdir(os.path.join(SRCDIR, '.hg')):
        vcs = 'hg'
        cmd = 'hg status --added --modified --no-status'
        if mq_patches_applied():
            cmd += ' --rev qparent'
    elif os.path.isdir('.svn'):
        vcs = 'svn'
        cmd = 'svn status --quiet --non-interactive --ignore-externals'
    else:
>>>>>>> 9f64f731
        sys.exit('need a checkout to get modified files')

    cmd = 'hg status --added --modified --no-status'
    with subprocess.Popen(cmd.split(), stdout=subprocess.PIPE) as st:
        return [x.decode().rstrip() for x in st.stdout]


def report_modified_files(file_paths):
    count = len(file_paths)
    if count == 0:
        return n_files_str(count)
    else:
        lines = ["{}:".format(n_files_str(count))]
        for path in file_paths:
            lines.append("  {}".format(path))
        return "\n".join(lines)


@status("Fixing whitespace", info=report_modified_files)
def normalize_whitespace(file_paths):
    """Make sure that the whitespace for .py files have been normalized."""
    reindent.makebackup = False  # No need to create backups.
    fixed = [path for path in file_paths if path.endswith('.py') and
             reindent.check(os.path.join(SRCDIR, path))]
    return fixed


@status("Fixing C file whitespace", info=report_modified_files)
def normalize_c_whitespace(file_paths):
    """Report if any C files """
    fixed = []
    for path in file_paths:
        abspath = os.path.join(SRCDIR, path)
        with open(abspath, 'r') as f:
            if '\t' not in f.read():
                continue
        untabify.process(abspath, 8, verbose=False)
        fixed.append(path)
    return fixed


ws_re = re.compile(br'\s+(\r?\n)$')

@status("Fixing docs whitespace", info=report_modified_files)
def normalize_docs_whitespace(file_paths):
    fixed = []
    for path in file_paths:
        abspath = os.path.join(SRCDIR, path)
        try:
            with open(abspath, 'rb') as f:
                lines = f.readlines()
            new_lines = [ws_re.sub(br'\1', line) for line in lines]
            if new_lines != lines:
                shutil.copyfile(abspath, abspath + '.bak')
                with open(abspath, 'wb') as f:
                    f.writelines(new_lines)
                fixed.append(path)
        except Exception as err:
            print('Cannot fix %s: %s' % (path, err))
    return fixed


@status("Docs modified", modal=True)
def docs_modified(file_paths):
    """Report if any file in the Doc directory has been changed."""
    return bool(file_paths)


@status("Misc/ACKS updated", modal=True)
def credit_given(file_paths):
    """Check if Misc/ACKS has been changed."""
    return 'Misc/ACKS' in file_paths


@status("Misc/NEWS updated", modal=True)
def reported_news(file_paths):
    """Check if Misc/NEWS has been changed."""
    return 'Misc/NEWS' in file_paths


def main():
    file_paths = changed_files()
    python_files = [fn for fn in file_paths if fn.endswith('.py')]
    c_files = [fn for fn in file_paths if fn.endswith(('.c', '.h'))]
    doc_files = [fn for fn in file_paths if fn.startswith('Doc')]
    special_files = {'Misc/ACKS', 'Misc/NEWS'} & set(file_paths)
    # PEP 8 whitespace rules enforcement.
    normalize_whitespace(python_files)
    # C rules enforcement.
    normalize_c_whitespace(c_files)
    # Doc whitespace enforcement.
    normalize_docs_whitespace(doc_files)
    # Docs updated.
    docs_modified(doc_files)
    # Misc/ACKS changed.
    credit_given(special_files)
    # Misc/NEWS changed.
    reported_news(special_files)

    # Test suite run and passed.
    if python_files or c_files:
        print()
        print("Did you run the test suite?")


if __name__ == '__main__':
    main()<|MERGE_RESOLUTION|>--- conflicted
+++ resolved
@@ -49,24 +49,13 @@
 @status("Getting the list of files that have been added/changed",
         info=lambda x: n_files_str(len(x)))
 def changed_files():
-<<<<<<< HEAD
     """Get the list of changed or added files from Mercurial."""
     if not os.path.isdir(os.path.join(SRCDIR, '.hg')):
-=======
-    """Get the list of changed or added files from the VCS."""
-    if os.path.isdir(os.path.join(SRCDIR, '.hg')):
-        vcs = 'hg'
-        cmd = 'hg status --added --modified --no-status'
-        if mq_patches_applied():
-            cmd += ' --rev qparent'
-    elif os.path.isdir('.svn'):
-        vcs = 'svn'
-        cmd = 'svn status --quiet --non-interactive --ignore-externals'
-    else:
->>>>>>> 9f64f731
         sys.exit('need a checkout to get modified files')
 
     cmd = 'hg status --added --modified --no-status'
+    if mq_patches_applied():
+        cmd += ' --rev qparent'
     with subprocess.Popen(cmd.split(), stdout=subprocess.PIPE) as st:
         return [x.decode().rstrip() for x in st.stdout]
 
