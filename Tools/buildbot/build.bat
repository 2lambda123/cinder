<<<<<<< HEAD
@rem Used by the buildbot "compile" step.

@rem Clean up
set PLAT=
if '%1' EQU '-p' if '%2' EQU 'x64' (set PLAT=-amd64)

call "%~dp0clean%PLAT%.bat"

@rem If you need the buildbots to start fresh (such as when upgrading to
@rem a new version of an external library, especially Tcl/Tk):
@rem 1) uncomment the following line:

@rem    call "%~dp0..\..\PCbuild\get_externals.bat" --clean-only

@rem 2) commit and push
@rem 3) wait for all Windows bots to start a build with that changeset
@rem 4) re-comment, commit and push again

@rem Do the build
call "%~dp0..\..\PCbuild\build.bat" -e -d -v %*
=======
@rem Used by the buildbot "compile" step.
cmd /c Tools\buildbot\external.bat
call "%VS100COMNTOOLS%vsvars32.bat"
cmd /c Tools\buildbot\clean.bat

msbuild PCbuild\pcbuild.sln /p:Configuration=Debug /p:Platform=Win32

>>>>>>> 4c9c8481
<|MERGE_RESOLUTION|>--- conflicted
+++ resolved
@@ -1,30 +1,20 @@
-<<<<<<< HEAD
-@rem Used by the buildbot "compile" step.
-
-@rem Clean up
-set PLAT=
-if '%1' EQU '-p' if '%2' EQU 'x64' (set PLAT=-amd64)
-
-call "%~dp0clean%PLAT%.bat"
-
-@rem If you need the buildbots to start fresh (such as when upgrading to
-@rem a new version of an external library, especially Tcl/Tk):
-@rem 1) uncomment the following line:
-
-@rem    call "%~dp0..\..\PCbuild\get_externals.bat" --clean-only
-
-@rem 2) commit and push
-@rem 3) wait for all Windows bots to start a build with that changeset
-@rem 4) re-comment, commit and push again
-
-@rem Do the build
-call "%~dp0..\..\PCbuild\build.bat" -e -d -v %*
-=======
-@rem Used by the buildbot "compile" step.
-cmd /c Tools\buildbot\external.bat
-call "%VS100COMNTOOLS%vsvars32.bat"
-cmd /c Tools\buildbot\clean.bat
-
-msbuild PCbuild\pcbuild.sln /p:Configuration=Debug /p:Platform=Win32
-
->>>>>>> 4c9c8481
+@rem Used by the buildbot "compile" step.
+
+@rem Clean up
+set PLAT=
+if '%1' EQU '-p' if '%2' EQU 'x64' (set PLAT=-amd64)
+
+call "%~dp0clean%PLAT%.bat"
+
+@rem If you need the buildbots to start fresh (such as when upgrading to
+@rem a new version of an external library, especially Tcl/Tk):
+@rem 1) uncomment the following line:
+
+@rem    call "%~dp0..\..\PCbuild\get_externals.bat" --clean-only
+
+@rem 2) commit and push
+@rem 3) wait for all Windows bots to start a build with that changeset
+@rem 4) re-comment, commit and push again
+
+@rem Do the build
+call "%~dp0..\..\PCbuild\build.bat" -e -d -v %*