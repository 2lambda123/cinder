--- conflicted
+++ resolved
@@ -121,15 +121,9 @@
 
 /* Call getrandom()
    - Return 1 on success
-<<<<<<< HEAD
-   - Return 0 if getrandom() syscall is not available (fails with ENOSYS)
-     or if getrandom(GRND_NONBLOCK) fails with EAGAIN (blocking=0 and system
-     urandom not initialized yet) and raise=0.
-=======
    - Return 0 if getrandom() syscall is not available (failed with ENOSYS or
      EPERM) or if getrandom(GRND_NONBLOCK) failed with EAGAIN (system urandom
      not initialized yet) and raise=0.
->>>>>>> 6d8bc46c
    - Raise an exception (if raise is non-zero) and return -1 on error:
      getrandom() failed with EINTR and the Python signal handler raised an
      exception, or getrandom() failed with a different error. */
@@ -137,13 +131,8 @@
 py_getrandom(void *buffer, Py_ssize_t size, int blocking, int raise)
 {
     /* Is getrandom() supported by the running kernel? Set to 0 if getrandom()
-<<<<<<< HEAD
-       fails with ENOSYS. Need Linux kernel 3.17 or newer, or Solaris 11.3
-       or newer */
-=======
        failed with ENOSYS or EPERM. Need Linux kernel 3.17 or newer, or Solaris
        11.3 or newer */
->>>>>>> 6d8bc46c
     static int getrandom_works = 1;
     int flags;
     char *dest;
@@ -196,29 +185,16 @@
                 getrandom_works = 0;
                 return 0;
             }
-<<<<<<< HEAD
 
             /* getrandom(GRND_NONBLOCK) fails with EAGAIN if the system urandom
                is not initialiazed yet. For _PyRandom_Init(), we ignore their
                error and fall back on reading /dev/urandom which never blocks,
                even if the system urandom is not initialized yet. */
             if (errno == EAGAIN && !raise && !blocking) {
-=======
-            if (errno == EAGAIN) {
-                /* getrandom(GRND_NONBLOCK) fails with EAGAIN if the system
-                   urandom is not initialiazed yet. In this case, fall back on
-                   reading from /dev/urandom.
-
-                   Note: In this case the data read will not be random so
-                   should not be used for cryptographic purposes. Retaining
-                   the existing semantics for practical purposes. */
-                getrandom_works = 0;
->>>>>>> 6d8bc46c
                 return 0;
             }
 
             if (errno == EINTR) {
-<<<<<<< HEAD
                 if (raise) {
                     if (PyErr_CheckSignals()) {
                         return -1;
@@ -226,28 +202,12 @@
                 }
 
                 /* retry getrandom() if it was interrupted by a signal */
-=======
-                if (PyErr_CheckSignals()) {
-                    if (!raise) {
-                        Py_FatalError("getrandom() interrupted by a signal");
-                    }
-                    return -1;
-                }
-
-                /* retry getrandom() */
->>>>>>> 6d8bc46c
                 continue;
             }
 
             if (raise) {
                 PyErr_SetFromErrno(PyExc_OSError);
             }
-<<<<<<< HEAD
-=======
-            else {
-                Py_FatalError("getrandom() failed");
-            }
->>>>>>> 6d8bc46c
             return -1;
         }
 
@@ -267,56 +227,9 @@
 
 /* Read 'size' random bytes from py_getrandom(). Fall back on reading from
    /dev/urandom if getrandom() is not available.
-<<<<<<< HEAD
 
    Return 0 on success. Raise an exception (if raise is non-zero) and return -1
    on error. */
-=======
-
-   Call Py_FatalError() on error. */
-static void
-dev_urandom_noraise(unsigned char *buffer, Py_ssize_t size)
-{
-    int fd;
-    Py_ssize_t n;
-
-    assert (0 < size);
-
-#ifdef PY_GETRANDOM
-    if (py_getrandom(buffer, size, 0) == 1) {
-        return;
-    }
-    /* getrandom() failed with ENOSYS or EPERM,
-       fall back on reading /dev/urandom */
-#endif
-
-    fd = _Py_open_noraise("/dev/urandom", O_RDONLY);
-    if (fd < 0) {
-        Py_FatalError("Failed to open /dev/urandom");
-    }
-
-    while (0 < size)
-    {
-        do {
-            n = read(fd, buffer, (size_t)size);
-        } while (n < 0 && errno == EINTR);
-
-        if (n <= 0) {
-            /* read() failed or returned 0 bytes */
-            Py_FatalError("Failed to read bytes from /dev/urandom");
-            break;
-        }
-        buffer += n;
-        size -= n;
-    }
-    close(fd);
-}
-
-/* Read 'size' random bytes from py_getrandom(). Fall back on reading from
-   /dev/urandom if getrandom() is not available.
-
-   Return 0 on success. Raise an exception and return -1 on error. */
->>>>>>> 6d8bc46c
 static int
 dev_urandom(char *buffer, Py_ssize_t size, int blocking, int raise)
 {
@@ -329,24 +242,15 @@
     assert(size > 0);
 
 #ifdef PY_GETRANDOM
-<<<<<<< HEAD
     res = py_getrandom(buffer, size, blocking, raise);
-=======
-    res = py_getrandom(buffer, size, 1);
->>>>>>> 6d8bc46c
     if (res < 0) {
         return -1;
     }
     if (res == 1) {
         return 0;
     }
-<<<<<<< HEAD
-    /* getrandom() is not supported by the running kernel, fall back
-       on reading /dev/urandom */
-=======
     /* getrandom() failed with ENOSYS or EPERM,
        fall back on reading /dev/urandom */
->>>>>>> 6d8bc46c
 #endif
 
 
@@ -395,7 +299,6 @@
             }
         }
 
-<<<<<<< HEAD
         do {
             n = _Py_read(fd, buffer, (size_t)size);
             if (n == -1)
@@ -414,17 +317,6 @@
     else {
         fd = _Py_open_noraise("/dev/urandom", O_RDONLY);
         if (fd < 0) {
-=======
-    do {
-        n = _Py_read(fd, buffer, (size_t)size);
-        if (n == -1) {
-            return -1;
-        }
-        if (n == 0) {
-            PyErr_Format(PyExc_RuntimeError,
-                    "Failed to read %zi bytes from /dev/urandom",
-                    size);
->>>>>>> 6d8bc46c
             return -1;
         }
 
