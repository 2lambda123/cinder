
/* Generic object operations; and implementation of None */

#include "Python.h"
#include "frameobject.h"

#ifdef __cplusplus
extern "C" {
#endif

_Py_IDENTIFIER(Py_Repr);
_Py_IDENTIFIER(__bytes__);
_Py_IDENTIFIER(__dir__);
_Py_IDENTIFIER(__isabstractmethod__);
_Py_IDENTIFIER(builtins);

#ifdef Py_REF_DEBUG
Py_ssize_t _Py_RefTotal;

Py_ssize_t
_Py_GetRefTotal(void)
{
    PyObject *o;
    Py_ssize_t total = _Py_RefTotal;
    /* ignore the references to the dummy object of the dicts and sets
       because they are not reliable and not useful (now that the
       hash table code is well-tested) */
    o = _PyDict_Dummy();
    if (o != NULL)
        total -= o->ob_refcnt;
    o = _PySet_Dummy;
    if (o != NULL)
        total -= o->ob_refcnt;
    return total;
}
#endif /* Py_REF_DEBUG */

/* Object allocation routines used by NEWOBJ and NEWVAROBJ macros.
   These are used by the individual routines for object creation.
   Do not call them otherwise, they do not initialize the object! */

#ifdef Py_TRACE_REFS
/* Head of circular doubly-linked list of all objects.  These are linked
 * together via the _ob_prev and _ob_next members of a PyObject, which
 * exist only in a Py_TRACE_REFS build.
 */
static PyObject refchain = {&refchain, &refchain};

/* Insert op at the front of the list of all objects.  If force is true,
 * op is added even if _ob_prev and _ob_next are non-NULL already.  If
 * force is false amd _ob_prev or _ob_next are non-NULL, do nothing.
 * force should be true if and only if op points to freshly allocated,
 * uninitialized memory, or you've unlinked op from the list and are
 * relinking it into the front.
 * Note that objects are normally added to the list via _Py_NewReference,
 * which is called by PyObject_Init.  Not all objects are initialized that
 * way, though; exceptions include statically allocated type objects, and
 * statically allocated singletons (like Py_True and Py_None).
 */
void
_Py_AddToAllObjects(PyObject *op, int force)
{
#ifdef  Py_DEBUG
    if (!force) {
        /* If it's initialized memory, op must be in or out of
         * the list unambiguously.
         */
        assert((op->_ob_prev == NULL) == (op->_ob_next == NULL));
    }
#endif
    if (force || op->_ob_prev == NULL) {
        op->_ob_next = refchain._ob_next;
        op->_ob_prev = &refchain;
        refchain._ob_next->_ob_prev = op;
        refchain._ob_next = op;
    }
}
#endif  /* Py_TRACE_REFS */

#ifdef COUNT_ALLOCS
static PyTypeObject *type_list;
/* All types are added to type_list, at least when
   they get one object created. That makes them
   immortal, which unfortunately contributes to
   garbage itself. If unlist_types_without_objects
   is set, they will be removed from the type_list
   once the last object is deallocated. */
static int unlist_types_without_objects;
extern Py_ssize_t tuple_zero_allocs, fast_tuple_allocs;
extern Py_ssize_t quick_int_allocs, quick_neg_int_allocs;
extern Py_ssize_t null_strings, one_strings;
void
dump_counts(FILE* f)
{
    PyTypeObject *tp;

    for (tp = type_list; tp; tp = tp->tp_next)
        fprintf(f, "%s alloc'd: %" PY_FORMAT_SIZE_T "d, "
            "freed: %" PY_FORMAT_SIZE_T "d, "
            "max in use: %" PY_FORMAT_SIZE_T "d\n",
            tp->tp_name, tp->tp_allocs, tp->tp_frees,
            tp->tp_maxalloc);
    fprintf(f, "fast tuple allocs: %" PY_FORMAT_SIZE_T "d, "
        "empty: %" PY_FORMAT_SIZE_T "d\n",
        fast_tuple_allocs, tuple_zero_allocs);
    fprintf(f, "fast int allocs: pos: %" PY_FORMAT_SIZE_T "d, "
        "neg: %" PY_FORMAT_SIZE_T "d\n",
        quick_int_allocs, quick_neg_int_allocs);
    fprintf(f, "null strings: %" PY_FORMAT_SIZE_T "d, "
        "1-strings: %" PY_FORMAT_SIZE_T "d\n",
        null_strings, one_strings);
}

PyObject *
get_counts(void)
{
    PyTypeObject *tp;
    PyObject *result;
    PyObject *v;

    result = PyList_New(0);
    if (result == NULL)
        return NULL;
    for (tp = type_list; tp; tp = tp->tp_next) {
        v = Py_BuildValue("(snnn)", tp->tp_name, tp->tp_allocs,
                          tp->tp_frees, tp->tp_maxalloc);
        if (v == NULL) {
            Py_DECREF(result);
            return NULL;
        }
        if (PyList_Append(result, v) < 0) {
            Py_DECREF(v);
            Py_DECREF(result);
            return NULL;
        }
        Py_DECREF(v);
    }
    return result;
}

void
inc_count(PyTypeObject *tp)
{
    if (tp->tp_next == NULL && tp->tp_prev == NULL) {
        /* first time; insert in linked list */
        if (tp->tp_next != NULL) /* sanity check */
            Py_FatalError("XXX inc_count sanity check");
        if (type_list)
            type_list->tp_prev = tp;
        tp->tp_next = type_list;
        /* Note that as of Python 2.2, heap-allocated type objects
         * can go away, but this code requires that they stay alive
         * until program exit.  That's why we're careful with
         * refcounts here.  type_list gets a new reference to tp,
         * while ownership of the reference type_list used to hold
         * (if any) was transferred to tp->tp_next in the line above.
         * tp is thus effectively immortal after this.
         */
        Py_INCREF(tp);
        type_list = tp;
#ifdef Py_TRACE_REFS
        /* Also insert in the doubly-linked list of all objects,
         * if not already there.
         */
        _Py_AddToAllObjects((PyObject *)tp, 0);
#endif
    }
    tp->tp_allocs++;
    if (tp->tp_allocs - tp->tp_frees > tp->tp_maxalloc)
        tp->tp_maxalloc = tp->tp_allocs - tp->tp_frees;
}

void dec_count(PyTypeObject *tp)
{
    tp->tp_frees++;
    if (unlist_types_without_objects &&
        tp->tp_allocs == tp->tp_frees) {
        /* unlink the type from type_list */
        if (tp->tp_prev)
            tp->tp_prev->tp_next = tp->tp_next;
        else
            type_list = tp->tp_next;
        if (tp->tp_next)
            tp->tp_next->tp_prev = tp->tp_prev;
        tp->tp_next = tp->tp_prev = NULL;
        Py_DECREF(tp);
    }
}

#endif

#ifdef Py_REF_DEBUG
/* Log a fatal error; doesn't return. */
void
_Py_NegativeRefcount(const char *fname, int lineno, PyObject *op)
{
    char buf[300];

    PyOS_snprintf(buf, sizeof(buf),
                  "%s:%i object at %p has negative ref count "
                  "%" PY_FORMAT_SIZE_T "d",
                  fname, lineno, op, op->ob_refcnt);
    Py_FatalError(buf);
}

#endif /* Py_REF_DEBUG */

void
Py_IncRef(PyObject *o)
{
    Py_XINCREF(o);
}

void
Py_DecRef(PyObject *o)
{
    Py_XDECREF(o);
}

PyObject *
PyObject_Init(PyObject *op, PyTypeObject *tp)
{
    if (op == NULL)
        return PyErr_NoMemory();
    /* Any changes should be reflected in PyObject_INIT (objimpl.h) */
    Py_TYPE(op) = tp;
    _Py_NewReference(op);
    return op;
}

PyVarObject *
PyObject_InitVar(PyVarObject *op, PyTypeObject *tp, Py_ssize_t size)
{
    if (op == NULL)
        return (PyVarObject *) PyErr_NoMemory();
    /* Any changes should be reflected in PyObject_INIT_VAR */
    op->ob_size = size;
    Py_TYPE(op) = tp;
    _Py_NewReference((PyObject *)op);
    return op;
}

PyObject *
_PyObject_New(PyTypeObject *tp)
{
    PyObject *op;
    op = (PyObject *) PyObject_MALLOC(_PyObject_SIZE(tp));
    if (op == NULL)
        return PyErr_NoMemory();
    return PyObject_INIT(op, tp);
}

PyVarObject *
_PyObject_NewVar(PyTypeObject *tp, Py_ssize_t nitems)
{
    PyVarObject *op;
    const size_t size = _PyObject_VAR_SIZE(tp, nitems);
    op = (PyVarObject *) PyObject_MALLOC(size);
    if (op == NULL)
        return (PyVarObject *)PyErr_NoMemory();
    return PyObject_INIT_VAR(op, tp, nitems);
}

void
PyObject_CallFinalizer(PyObject *self)
{
    PyTypeObject *tp = Py_TYPE(self);

    /* The former could happen on heaptypes created from the C API, e.g.
       PyType_FromSpec(). */
    if (!PyType_HasFeature(tp, Py_TPFLAGS_HAVE_FINALIZE) ||
        tp->tp_finalize == NULL)
        return;
    /* tp_finalize should only be called once. */
    if (PyType_IS_GC(tp) && _PyGC_FINALIZED(self))
        return;

    tp->tp_finalize(self);
    if (PyType_IS_GC(tp))
        _PyGC_SET_FINALIZED(self, 1);
}

int
PyObject_CallFinalizerFromDealloc(PyObject *self)
{
    Py_ssize_t refcnt;

    /* Temporarily resurrect the object. */
    if (self->ob_refcnt != 0) {
        Py_FatalError("PyObject_CallFinalizerFromDealloc called on "
                      "object with a non-zero refcount");
    }
    self->ob_refcnt = 1;

    PyObject_CallFinalizer(self);

    /* Undo the temporary resurrection; can't use DECREF here, it would
     * cause a recursive call.
     */
    assert(self->ob_refcnt > 0);
    if (--self->ob_refcnt == 0)
        return 0;         /* this is the normal path out */

    /* tp_finalize resurrected it!  Make it look like the original Py_DECREF
     * never happened.
     */
    refcnt = self->ob_refcnt;
    _Py_NewReference(self);
    self->ob_refcnt = refcnt;

    if (PyType_IS_GC(Py_TYPE(self))) {
        assert(_PyGC_REFS(self) != _PyGC_REFS_UNTRACKED);
    }
    /* If Py_REF_DEBUG, _Py_NewReference bumped _Py_RefTotal, so
     * we need to undo that. */
    _Py_DEC_REFTOTAL;
    /* If Py_TRACE_REFS, _Py_NewReference re-added self to the object
     * chain, so no more to do there.
     * If COUNT_ALLOCS, the original decref bumped tp_frees, and
     * _Py_NewReference bumped tp_allocs:  both of those need to be
     * undone.
     */
#ifdef COUNT_ALLOCS
    --Py_TYPE(self)->tp_frees;
    --Py_TYPE(self)->tp_allocs;
#endif
    return -1;
}

int
PyObject_Print(PyObject *op, FILE *fp, int flags)
{
    int ret = 0;
    if (PyErr_CheckSignals())
        return -1;
#ifdef USE_STACKCHECK
    if (PyOS_CheckStack()) {
        PyErr_SetString(PyExc_MemoryError, "stack overflow");
        return -1;
    }
#endif
    clearerr(fp); /* Clear any previous error condition */
    if (op == NULL) {
        Py_BEGIN_ALLOW_THREADS
        fprintf(fp, "<nil>");
        Py_END_ALLOW_THREADS
    }
    else {
        if (op->ob_refcnt <= 0)
            /* XXX(twouters) cast refcount to long until %zd is
               universally available */
            Py_BEGIN_ALLOW_THREADS
            fprintf(fp, "<refcnt %ld at %p>",
                (long)op->ob_refcnt, op);
            Py_END_ALLOW_THREADS
        else {
            PyObject *s;
            if (flags & Py_PRINT_RAW)
                s = PyObject_Str(op);
            else
                s = PyObject_Repr(op);
            if (s == NULL)
                ret = -1;
            else if (PyBytes_Check(s)) {
                fwrite(PyBytes_AS_STRING(s), 1,
                       PyBytes_GET_SIZE(s), fp);
            }
            else if (PyUnicode_Check(s)) {
                PyObject *t;
                t = PyUnicode_AsEncodedString(s, "utf-8", "backslashreplace");
                if (t == NULL)
                    ret = 0;
                else {
                    fwrite(PyBytes_AS_STRING(t), 1,
                           PyBytes_GET_SIZE(t), fp);
                    Py_DECREF(t);
                }
            }
            else {
                PyErr_Format(PyExc_TypeError,
                             "str() or repr() returned '%.100s'",
                             s->ob_type->tp_name);
                ret = -1;
            }
            Py_XDECREF(s);
        }
    }
    if (ret == 0) {
        if (ferror(fp)) {
            PyErr_SetFromErrno(PyExc_IOError);
            clearerr(fp);
            ret = -1;
        }
    }
    return ret;
}

/* For debugging convenience.  Set a breakpoint here and call it from your DLL */
void
_Py_BreakPoint(void)
{
}


/* For debugging convenience.  See Misc/gdbinit for some useful gdb hooks */
void
_PyObject_Dump(PyObject* op)
{
    if (op == NULL)
        fprintf(stderr, "NULL\n");
    else {
#ifdef WITH_THREAD
        PyGILState_STATE gil;
#endif
        PyObject *error_type, *error_value, *error_traceback;

        fprintf(stderr, "object  : ");
#ifdef WITH_THREAD
        gil = PyGILState_Ensure();
#endif

        PyErr_Fetch(&error_type, &error_value, &error_traceback);
        (void)PyObject_Print(op, stderr, 0);
        PyErr_Restore(error_type, error_value, error_traceback);

#ifdef WITH_THREAD
        PyGILState_Release(gil);
#endif
        /* XXX(twouters) cast refcount to long until %zd is
           universally available */
        fprintf(stderr, "\n"
            "type    : %s\n"
            "refcount: %ld\n"
            "address : %p\n",
            Py_TYPE(op)==NULL ? "NULL" : Py_TYPE(op)->tp_name,
            (long)op->ob_refcnt,
            op);
    }
}

PyObject *
PyObject_Repr(PyObject *v)
{
    PyObject *res;
    if (PyErr_CheckSignals())
        return NULL;
#ifdef USE_STACKCHECK
    if (PyOS_CheckStack()) {
        PyErr_SetString(PyExc_MemoryError, "stack overflow");
        return NULL;
    }
#endif
    if (v == NULL)
        return PyUnicode_FromString("<NULL>");
    if (Py_TYPE(v)->tp_repr == NULL)
        return PyUnicode_FromFormat("<%s object at %p>",
                                    v->ob_type->tp_name, v);

#ifdef Py_DEBUG
    /* PyObject_Repr() must not be called with an exception set,
       because it may clear it (directly or indirectly) and so the
       caller looses its exception */
    assert(!PyErr_Occurred());
#endif

    res = (*v->ob_type->tp_repr)(v);
    if (res == NULL)
        return NULL;
    if (!PyUnicode_Check(res)) {
        PyErr_Format(PyExc_TypeError,
                     "__repr__ returned non-string (type %.200s)",
                     res->ob_type->tp_name);
        Py_DECREF(res);
        return NULL;
    }
#ifndef Py_DEBUG
    if (PyUnicode_READY(res) < 0)
        return NULL;
#endif
    return res;
}

PyObject *
PyObject_Str(PyObject *v)
{
    PyObject *res;
    if (PyErr_CheckSignals())
        return NULL;
#ifdef USE_STACKCHECK
    if (PyOS_CheckStack()) {
        PyErr_SetString(PyExc_MemoryError, "stack overflow");
        return NULL;
    }
#endif
    if (v == NULL)
        return PyUnicode_FromString("<NULL>");
    if (PyUnicode_CheckExact(v)) {
#ifndef Py_DEBUG
        if (PyUnicode_READY(v) < 0)
            return NULL;
#endif
        Py_INCREF(v);
        return v;
    }
    if (Py_TYPE(v)->tp_str == NULL)
        return PyObject_Repr(v);

#ifdef Py_DEBUG
    /* PyObject_Str() must not be called with an exception set,
       because it may clear it (directly or indirectly) and so the
       caller looses its exception */
    assert(!PyErr_Occurred());
#endif

    /* It is possible for a type to have a tp_str representation that loops
       infinitely. */
    if (Py_EnterRecursiveCall(" while getting the str of an object"))
        return NULL;
    res = (*Py_TYPE(v)->tp_str)(v);
    Py_LeaveRecursiveCall();
    if (res == NULL)
        return NULL;
    if (!PyUnicode_Check(res)) {
        PyErr_Format(PyExc_TypeError,
                     "__str__ returned non-string (type %.200s)",
                     Py_TYPE(res)->tp_name);
        Py_DECREF(res);
        return NULL;
    }
#ifndef Py_DEBUG
    if (PyUnicode_READY(res) < 0)
        return NULL;
#endif
    assert(_PyUnicode_CheckConsistency(res, 1));
    return res;
}

PyObject *
PyObject_ASCII(PyObject *v)
{
    PyObject *repr, *ascii, *res;

    repr = PyObject_Repr(v);
    if (repr == NULL)
        return NULL;

    if (PyUnicode_IS_ASCII(repr))
        return repr;

    /* repr is guaranteed to be a PyUnicode object by PyObject_Repr */
    ascii = _PyUnicode_AsASCIIString(repr, "backslashreplace");
    Py_DECREF(repr);
    if (ascii == NULL)
        return NULL;

    res = PyUnicode_DecodeASCII(
        PyBytes_AS_STRING(ascii),
        PyBytes_GET_SIZE(ascii),
        NULL);

    Py_DECREF(ascii);
    return res;
}

PyObject *
PyObject_Bytes(PyObject *v)
{
    PyObject *result, *func;

    if (v == NULL)
        return PyBytes_FromString("<NULL>");

    if (PyBytes_CheckExact(v)) {
        Py_INCREF(v);
        return v;
    }

    func = _PyObject_LookupSpecial(v, &PyId___bytes__);
    if (func != NULL) {
        result = PyObject_CallFunctionObjArgs(func, NULL);
        Py_DECREF(func);
        if (result == NULL)
            return NULL;
        if (!PyBytes_Check(result)) {
            PyErr_Format(PyExc_TypeError,
                         "__bytes__ returned non-bytes (type %.200s)",
                         Py_TYPE(result)->tp_name);
            Py_DECREF(result);
            return NULL;
        }
        return result;
    }
    else if (PyErr_Occurred())
        return NULL;
    return PyBytes_FromObject(v);
}

/* For Python 3.0.1 and later, the old three-way comparison has been
   completely removed in favour of rich comparisons.  PyObject_Compare() and
   PyObject_Cmp() are gone, and the builtin cmp function no longer exists.
   The old tp_compare slot has been renamed to tp_reserved, and should no
   longer be used.  Use tp_richcompare instead.

   See (*) below for practical amendments.

   tp_richcompare gets called with a first argument of the appropriate type
   and a second object of an arbitrary type.  We never do any kind of
   coercion.

   The tp_richcompare slot should return an object, as follows:

    NULL if an exception occurred
    NotImplemented if the requested comparison is not implemented
    any other false value if the requested comparison is false
    any other true value if the requested comparison is true

  The PyObject_RichCompare[Bool]() wrappers raise TypeError when they get
  NotImplemented.

  (*) Practical amendments:

  - If rich comparison returns NotImplemented, == and != are decided by
    comparing the object pointer (i.e. falling back to the base object
    implementation).

*/

/* Map rich comparison operators to their swapped version, e.g. LT <--> GT */
int _Py_SwappedOp[] = {Py_GT, Py_GE, Py_EQ, Py_NE, Py_LT, Py_LE};

static char *opstrings[] = {"<", "<=", "==", "!=", ">", ">="};

/* Perform a rich comparison, raising TypeError when the requested comparison
   operator is not supported. */
static PyObject *
do_richcompare(PyObject *v, PyObject *w, int op)
{
    richcmpfunc f;
    PyObject *res;
    int checked_reverse_op = 0;

    if (v->ob_type != w->ob_type &&
        PyType_IsSubtype(w->ob_type, v->ob_type) &&
        (f = w->ob_type->tp_richcompare) != NULL) {
        checked_reverse_op = 1;
        res = (*f)(w, v, _Py_SwappedOp[op]);
        if (res != Py_NotImplemented)
            return res;
        Py_DECREF(res);
    }
    if ((f = v->ob_type->tp_richcompare) != NULL) {
        res = (*f)(v, w, op);
        if (res != Py_NotImplemented)
            return res;
        Py_DECREF(res);
    }
    if (!checked_reverse_op && (f = w->ob_type->tp_richcompare) != NULL) {
        res = (*f)(w, v, _Py_SwappedOp[op]);
        if (res != Py_NotImplemented)
            return res;
        Py_DECREF(res);
    }
    /* If neither object implements it, provide a sensible default
       for == and !=, but raise an exception for ordering. */
    switch (op) {
    case Py_EQ:
        res = (v == w) ? Py_True : Py_False;
        break;
    case Py_NE:
        res = (v != w) ? Py_True : Py_False;
        break;
    default:
        /* XXX Special-case None so it doesn't show as NoneType() */
        PyErr_Format(PyExc_TypeError,
                     "unorderable types: %.100s() %s %.100s()",
                     v->ob_type->tp_name,
                     opstrings[op],
                     w->ob_type->tp_name);
        return NULL;
    }
    Py_INCREF(res);
    return res;
}

/* Perform a rich comparison with object result.  This wraps do_richcompare()
   with a check for NULL arguments and a recursion check. */

PyObject *
PyObject_RichCompare(PyObject *v, PyObject *w, int op)
{
    PyObject *res;

    assert(Py_LT <= op && op <= Py_GE);
    if (v == NULL || w == NULL) {
        if (!PyErr_Occurred())
            PyErr_BadInternalCall();
        return NULL;
    }
    if (Py_EnterRecursiveCall(" in comparison"))
        return NULL;
    res = do_richcompare(v, w, op);
    Py_LeaveRecursiveCall();
    return res;
}

/* Perform a rich comparison with integer result.  This wraps
   PyObject_RichCompare(), returning -1 for error, 0 for false, 1 for true. */
int
PyObject_RichCompareBool(PyObject *v, PyObject *w, int op)
{
    PyObject *res;
    int ok;

    /* Quick result when objects are the same.
       Guarantees that identity implies equality. */
    if (v == w) {
        if (op == Py_EQ)
            return 1;
        else if (op == Py_NE)
            return 0;
    }

    res = PyObject_RichCompare(v, w, op);
    if (res == NULL)
        return -1;
    if (PyBool_Check(res))
        ok = (res == Py_True);
    else
        ok = PyObject_IsTrue(res);
    Py_DECREF(res);
    return ok;
}

Py_hash_t
PyObject_HashNotImplemented(PyObject *v)
{
    PyErr_Format(PyExc_TypeError, "unhashable type: '%.200s'",
                 Py_TYPE(v)->tp_name);
    return -1;
}

Py_hash_t
PyObject_Hash(PyObject *v)
{
    PyTypeObject *tp = Py_TYPE(v);
    if (tp->tp_hash != NULL)
        return (*tp->tp_hash)(v);
    /* To keep to the general practice that inheriting
     * solely from object in C code should work without
     * an explicit call to PyType_Ready, we implicitly call
     * PyType_Ready here and then check the tp_hash slot again
     */
    if (tp->tp_dict == NULL) {
        if (PyType_Ready(tp) < 0)
            return -1;
        if (tp->tp_hash != NULL)
            return (*tp->tp_hash)(v);
    }
    /* Otherwise, the object can't be hashed */
    return PyObject_HashNotImplemented(v);
}

PyObject *
PyObject_GetAttrString(PyObject *v, const char *name)
{
    PyObject *w, *res;

    if (Py_TYPE(v)->tp_getattr != NULL)
        return (*Py_TYPE(v)->tp_getattr)(v, (char*)name);
    w = PyUnicode_InternFromString(name);
    if (w == NULL)
        return NULL;
    res = PyObject_GetAttr(v, w);
    Py_DECREF(w);
    return res;
}

int
PyObject_HasAttrString(PyObject *v, const char *name)
{
    PyObject *res = PyObject_GetAttrString(v, name);
    if (res != NULL) {
        Py_DECREF(res);
        return 1;
    }
    PyErr_Clear();
    return 0;
}

int
PyObject_SetAttrString(PyObject *v, const char *name, PyObject *w)
{
    PyObject *s;
    int res;

    if (Py_TYPE(v)->tp_setattr != NULL)
        return (*Py_TYPE(v)->tp_setattr)(v, (char*)name, w);
    s = PyUnicode_InternFromString(name);
    if (s == NULL)
        return -1;
    res = PyObject_SetAttr(v, s, w);
    Py_XDECREF(s);
    return res;
}

int
_PyObject_IsAbstract(PyObject *obj)
{
    int res;
    PyObject* isabstract;

    if (obj == NULL)
        return 0;

    isabstract = _PyObject_GetAttrId(obj, &PyId___isabstractmethod__);
    if (isabstract == NULL) {
        if (PyErr_ExceptionMatches(PyExc_AttributeError)) {
            PyErr_Clear();
            return 0;
        }
        return -1;
    }
    res = PyObject_IsTrue(isabstract);
    Py_DECREF(isabstract);
    return res;
}

PyObject *
_PyObject_GetAttrId(PyObject *v, _Py_Identifier *name)
{
    PyObject *result;
    PyObject *oname = _PyUnicode_FromId(name); /* borrowed */
    if (!oname)
        return NULL;
    result = PyObject_GetAttr(v, oname);
    return result;
}

int
_PyObject_HasAttrId(PyObject *v, _Py_Identifier *name)
{
    int result;
    PyObject *oname = _PyUnicode_FromId(name); /* borrowed */
    if (!oname)
        return -1;
    result = PyObject_HasAttr(v, oname);
    return result;
}

int
_PyObject_SetAttrId(PyObject *v, _Py_Identifier *name, PyObject *w)
{
    int result;
    PyObject *oname = _PyUnicode_FromId(name); /* borrowed */
    if (!oname)
        return -1;
    result = PyObject_SetAttr(v, oname, w);
    return result;
}

PyObject *
PyObject_GetAttr(PyObject *v, PyObject *name)
{
    PyTypeObject *tp = Py_TYPE(v);

    if (!PyUnicode_Check(name)) {
        PyErr_Format(PyExc_TypeError,
                     "attribute name must be string, not '%.200s'",
                     name->ob_type->tp_name);
        return NULL;
    }
    if (tp->tp_getattro != NULL)
        return (*tp->tp_getattro)(v, name);
    if (tp->tp_getattr != NULL) {
        char *name_str = _PyUnicode_AsString(name);
        if (name_str == NULL)
            return NULL;
        return (*tp->tp_getattr)(v, name_str);
    }
    PyErr_Format(PyExc_AttributeError,
                 "'%.50s' object has no attribute '%U'",
                 tp->tp_name, name);
    return NULL;
}

int
PyObject_HasAttr(PyObject *v, PyObject *name)
{
    PyObject *res = PyObject_GetAttr(v, name);
    if (res != NULL) {
        Py_DECREF(res);
        return 1;
    }
    PyErr_Clear();
    return 0;
}

int
PyObject_SetAttr(PyObject *v, PyObject *name, PyObject *value)
{
    PyTypeObject *tp = Py_TYPE(v);
    int err;

    if (!PyUnicode_Check(name)) {
        PyErr_Format(PyExc_TypeError,
                     "attribute name must be string, not '%.200s'",
                     name->ob_type->tp_name);
        return -1;
    }
    Py_INCREF(name);

    PyUnicode_InternInPlace(&name);
    if (tp->tp_setattro != NULL) {
        err = (*tp->tp_setattro)(v, name, value);
        Py_DECREF(name);
        return err;
    }
    if (tp->tp_setattr != NULL) {
        char *name_str = _PyUnicode_AsString(name);
        if (name_str == NULL)
            return -1;
        err = (*tp->tp_setattr)(v, name_str, value);
        Py_DECREF(name);
        return err;
    }
    Py_DECREF(name);
    assert(name->ob_refcnt >= 1);
    if (tp->tp_getattr == NULL && tp->tp_getattro == NULL)
        PyErr_Format(PyExc_TypeError,
                     "'%.100s' object has no attributes "
                     "(%s .%U)",
                     tp->tp_name,
                     value==NULL ? "del" : "assign to",
                     name);
    else
        PyErr_Format(PyExc_TypeError,
                     "'%.100s' object has only read-only attributes "
                     "(%s .%U)",
                     tp->tp_name,
                     value==NULL ? "del" : "assign to",
                     name);
    return -1;
}

/* Helper to get a pointer to an object's __dict__ slot, if any */

PyObject **
_PyObject_GetDictPtr(PyObject *obj)
{
    Py_ssize_t dictoffset;
    PyTypeObject *tp = Py_TYPE(obj);

    dictoffset = tp->tp_dictoffset;
    if (dictoffset == 0)
        return NULL;
    if (dictoffset < 0) {
        Py_ssize_t tsize;
        size_t size;

        tsize = ((PyVarObject *)obj)->ob_size;
        if (tsize < 0)
            tsize = -tsize;
        size = _PyObject_VAR_SIZE(tp, tsize);

        dictoffset += (long)size;
        assert(dictoffset > 0);
        assert(dictoffset % SIZEOF_VOID_P == 0);
    }
    return (PyObject **) ((char *)obj + dictoffset);
}

PyObject *
PyObject_SelfIter(PyObject *obj)
{
    Py_INCREF(obj);
    return obj;
}

/* Convenience function to get a builtin from its name */
PyObject *
_PyObject_GetBuiltin(const char *name)
{
    PyObject *mod_name, *mod, *attr;

    mod_name = _PyUnicode_FromId(&PyId_builtins);   /* borrowed */
    if (mod_name == NULL)
        return NULL;
    mod = PyImport_Import(mod_name);
    if (mod == NULL)
        return NULL;
    attr = PyObject_GetAttrString(mod, name);
    Py_DECREF(mod);
    return attr;
}

/* Helper used when the __next__ method is removed from a type:
   tp_iternext is never NULL and can be safely called without checking
   on every iteration.
 */

PyObject *
_PyObject_NextNotImplemented(PyObject *self)
{
    PyErr_Format(PyExc_TypeError,
                 "'%.200s' object is not iterable",
                 Py_TYPE(self)->tp_name);
    return NULL;
}

/* Generic GetAttr functions - put these in your tp_[gs]etattro slot */

PyObject *
_PyObject_GenericGetAttrWithDict(PyObject *obj, PyObject *name, PyObject *dict)
{
    PyTypeObject *tp = Py_TYPE(obj);
    PyObject *descr = NULL;
    PyObject *res = NULL;
    descrgetfunc f;
    Py_ssize_t dictoffset;
    PyObject **dictptr;

    if (!PyUnicode_Check(name)){
        PyErr_Format(PyExc_TypeError,
                     "attribute name must be string, not '%.200s'",
                     name->ob_type->tp_name);
        return NULL;
    }
    else
        Py_INCREF(name);

    if (tp->tp_dict == NULL) {
        if (PyType_Ready(tp) < 0)
            goto done;
    }

    descr = _PyType_Lookup(tp, name);
    Py_XINCREF(descr);

    f = NULL;
    if (descr != NULL) {
        f = descr->ob_type->tp_descr_get;
        if (f != NULL && PyDescr_IsData(descr)) {
            res = f(descr, obj, (PyObject *)obj->ob_type);
            goto done;
        }
    }

    if (dict == NULL) {
        /* Inline _PyObject_GetDictPtr */
        dictoffset = tp->tp_dictoffset;
        if (dictoffset != 0) {
            if (dictoffset < 0) {
                Py_ssize_t tsize;
                size_t size;

                tsize = ((PyVarObject *)obj)->ob_size;
                if (tsize < 0)
                    tsize = -tsize;
                size = _PyObject_VAR_SIZE(tp, tsize);

                dictoffset += (long)size;
                assert(dictoffset > 0);
                assert(dictoffset % SIZEOF_VOID_P == 0);
            }
            dictptr = (PyObject **) ((char *)obj + dictoffset);
            dict = *dictptr;
        }
    }
    if (dict != NULL) {
        Py_INCREF(dict);
        res = PyDict_GetItem(dict, name);
        if (res != NULL) {
            Py_INCREF(res);
            Py_DECREF(dict);
            goto done;
        }
        Py_DECREF(dict);
    }

    if (f != NULL) {
        res = f(descr, obj, (PyObject *)Py_TYPE(obj));
        goto done;
    }

    if (descr != NULL) {
        res = descr;
        descr = NULL;
        goto done;
    }

    PyErr_Format(PyExc_AttributeError,
                 "'%.50s' object has no attribute '%U'",
                 tp->tp_name, name);
  done:
    Py_XDECREF(descr);
    Py_DECREF(name);
    return res;
}

PyObject *
PyObject_GenericGetAttr(PyObject *obj, PyObject *name)
{
    return _PyObject_GenericGetAttrWithDict(obj, name, NULL);
}

int
_PyObject_GenericSetAttrWithDict(PyObject *obj, PyObject *name,
                                 PyObject *value, PyObject *dict)
{
    PyTypeObject *tp = Py_TYPE(obj);
    PyObject *descr;
    descrsetfunc f;
    PyObject **dictptr;
    int res = -1;

    if (!PyUnicode_Check(name)){
        PyErr_Format(PyExc_TypeError,
                     "attribute name must be string, not '%.200s'",
                     name->ob_type->tp_name);
        return -1;
    }

    if (tp->tp_dict == NULL && PyType_Ready(tp) < 0)
        return -1;

    Py_INCREF(name);

    descr = _PyType_Lookup(tp, name);
    Py_XINCREF(descr);

    f = NULL;
    if (descr != NULL) {
        f = descr->ob_type->tp_descr_set;
        if (f != NULL && PyDescr_IsData(descr)) {
            res = f(descr, obj, value);
            goto done;
        }
    }

    if (dict == NULL) {
        dictptr = _PyObject_GetDictPtr(obj);
        if (dictptr != NULL) {
            res = _PyObjectDict_SetItem(Py_TYPE(obj), dictptr, name, value);
            if (res < 0 && PyErr_ExceptionMatches(PyExc_KeyError))
                PyErr_SetObject(PyExc_AttributeError, name);
            goto done;
        }
    }
    if (dict != NULL) {
        Py_INCREF(dict);
        if (value == NULL)
            res = PyDict_DelItem(dict, name);
        else
            res = PyDict_SetItem(dict, name, value);
        Py_DECREF(dict);
        if (res < 0 && PyErr_ExceptionMatches(PyExc_KeyError))
            PyErr_SetObject(PyExc_AttributeError, name);
        goto done;
    }

    if (f != NULL) {
        res = f(descr, obj, value);
        goto done;
    }

    if (descr == NULL) {
        PyErr_Format(PyExc_AttributeError,
                     "'%.100s' object has no attribute '%U'",
                     tp->tp_name, name);
        goto done;
    }

    PyErr_Format(PyExc_AttributeError,
                 "'%.50s' object attribute '%U' is read-only",
                 tp->tp_name, name);
  done:
    Py_XDECREF(descr);
    Py_DECREF(name);
    return res;
}

int
PyObject_GenericSetAttr(PyObject *obj, PyObject *name, PyObject *value)
{
    return _PyObject_GenericSetAttrWithDict(obj, name, value, NULL);
}

int
PyObject_GenericSetDict(PyObject *obj, PyObject *value, void *context)
{
    PyObject *dict, **dictptr = _PyObject_GetDictPtr(obj);
    if (dictptr == NULL) {
        PyErr_SetString(PyExc_AttributeError,
                        "This object has no __dict__");
        return -1;
    }
    if (value == NULL) {
        PyErr_SetString(PyExc_TypeError, "cannot delete __dict__");
        return -1;
    }
    if (!PyDict_Check(value)) {
        PyErr_Format(PyExc_TypeError,
                     "__dict__ must be set to a dictionary, "
                     "not a '%.200s'", Py_TYPE(value)->tp_name);
        return -1;
    }
    dict = *dictptr;
    Py_XINCREF(value);
    *dictptr = value;
    Py_XDECREF(dict);
    return 0;
}


/* Test a value used as condition, e.g., in a for or if statement.
   Return -1 if an error occurred */

int
PyObject_IsTrue(PyObject *v)
{
    Py_ssize_t res;
    if (v == Py_True)
        return 1;
    if (v == Py_False)
        return 0;
    if (v == Py_None)
        return 0;
    else if (v->ob_type->tp_as_number != NULL &&
             v->ob_type->tp_as_number->nb_bool != NULL)
        res = (*v->ob_type->tp_as_number->nb_bool)(v);
    else if (v->ob_type->tp_as_mapping != NULL &&
             v->ob_type->tp_as_mapping->mp_length != NULL)
        res = (*v->ob_type->tp_as_mapping->mp_length)(v);
    else if (v->ob_type->tp_as_sequence != NULL &&
             v->ob_type->tp_as_sequence->sq_length != NULL)
        res = (*v->ob_type->tp_as_sequence->sq_length)(v);
    else
        return 1;
    /* if it is negative, it should be either -1 or -2 */
    return (res > 0) ? 1 : Py_SAFE_DOWNCAST(res, Py_ssize_t, int);
}

/* equivalent of 'not v'
   Return -1 if an error occurred */

int
PyObject_Not(PyObject *v)
{
    int res;
    res = PyObject_IsTrue(v);
    if (res < 0)
        return res;
    return res == 0;
}

/* Test whether an object can be called */

int
PyCallable_Check(PyObject *x)
{
    if (x == NULL)
        return 0;
    return x->ob_type->tp_call != NULL;
}


/* Helper for PyObject_Dir without arguments: returns the local scope. */
static PyObject *
_dir_locals(void)
{
    PyObject *names;
    PyObject *locals;

    locals = PyEval_GetLocals();
    if (locals == NULL)
        return NULL;

    names = PyMapping_Keys(locals);
    if (!names)
        return NULL;
    if (!PyList_Check(names)) {
        PyErr_Format(PyExc_TypeError,
            "dir(): expected keys() of locals to be a list, "
            "not '%.200s'", Py_TYPE(names)->tp_name);
        Py_DECREF(names);
        return NULL;
    }
    if (PyList_Sort(names)) {
        Py_DECREF(names);
        return NULL;
    }
    /* the locals don't need to be DECREF'd */
    return names;
}

/* Helper for PyObject_Dir: object introspection. */
static PyObject *
_dir_object(PyObject *obj)
{
    PyObject *result, *sorted;
    PyObject *dirfunc = _PyObject_LookupSpecial(obj, &PyId___dir__);

    assert(obj);
    if (dirfunc == NULL) {
        if (!PyErr_Occurred())
            PyErr_SetString(PyExc_TypeError, "object does not provide __dir__");
        return NULL;
    }
    /* use __dir__ */
    result = PyObject_CallFunctionObjArgs(dirfunc, NULL);
    Py_DECREF(dirfunc);
    if (result == NULL)
        return NULL;
    /* return sorted(result) */
    sorted = PySequence_List(result);
    Py_DECREF(result);
    if (sorted == NULL)
        return NULL;
    if (PyList_Sort(sorted)) {
        Py_DECREF(sorted);
        return NULL;
    }
    return sorted;
}

/* Implementation of dir() -- if obj is NULL, returns the names in the current
   (local) scope.  Otherwise, performs introspection of the object: returns a
   sorted list of attribute names (supposedly) accessible from the object
*/
PyObject *
PyObject_Dir(PyObject *obj)
{
    return (obj == NULL) ? _dir_locals() : _dir_object(obj);
}

/*
None is a non-NULL undefined value.
There is (and should be!) no way to create other objects of this type,
so there is exactly one (which is indestructible, by the way).
*/

/* ARGSUSED */
static PyObject *
none_repr(PyObject *op)
{
    return PyUnicode_FromString("None");
}

/* ARGUSED */
static void
none_dealloc(PyObject* ignore)
{
    /* This should never get called, but we also don't want to SEGV if
     * we accidentally decref None out of existence.
     */
    Py_FatalError("deallocating None");
}

static PyObject *
none_new(PyTypeObject *type, PyObject *args, PyObject *kwargs)
{
    if (PyTuple_GET_SIZE(args) || (kwargs && PyDict_Size(kwargs))) {
        PyErr_SetString(PyExc_TypeError, "NoneType takes no arguments");
        return NULL;
    }
    Py_RETURN_NONE;
}

static int
none_bool(PyObject *v)
{
    return 0;
}

static PyNumberMethods none_as_number = {
    0,                          /* nb_add */
    0,                          /* nb_subtract */
    0,                          /* nb_multiply */
    0,                          /* nb_remainder */
    0,                          /* nb_divmod */
    0,                          /* nb_power */
    0,                          /* nb_negative */
    0,                          /* nb_positive */
    0,                          /* nb_absolute */
    (inquiry)none_bool,         /* nb_bool */
    0,                          /* nb_invert */
    0,                          /* nb_lshift */
    0,                          /* nb_rshift */
    0,                          /* nb_and */
    0,                          /* nb_xor */
    0,                          /* nb_or */
    0,                          /* nb_int */
    0,                          /* nb_reserved */
    0,                          /* nb_float */
    0,                          /* nb_inplace_add */
    0,                          /* nb_inplace_subtract */
    0,                          /* nb_inplace_multiply */
    0,                          /* nb_inplace_remainder */
    0,                          /* nb_inplace_power */
    0,                          /* nb_inplace_lshift */
    0,                          /* nb_inplace_rshift */
    0,                          /* nb_inplace_and */
    0,                          /* nb_inplace_xor */
    0,                          /* nb_inplace_or */
    0,                          /* nb_floor_divide */
    0,                          /* nb_true_divide */
    0,                          /* nb_inplace_floor_divide */
    0,                          /* nb_inplace_true_divide */
    0,                          /* nb_index */
};

PyTypeObject PyNone_Type = {
    PyVarObject_HEAD_INIT(&PyType_Type, 0)
    "NoneType",
    0,
    0,
    none_dealloc,       /*tp_dealloc*/ /*never called*/
    0,                  /*tp_print*/
    0,                  /*tp_getattr*/
    0,                  /*tp_setattr*/
    0,                  /*tp_reserved*/
    none_repr,          /*tp_repr*/
    &none_as_number,    /*tp_as_number*/
    0,                  /*tp_as_sequence*/
    0,                  /*tp_as_mapping*/
    0,                  /*tp_hash */
    0,                  /*tp_call */
    0,                  /*tp_str */
    0,                  /*tp_getattro */
    0,                  /*tp_setattro */
    0,                  /*tp_as_buffer */
    Py_TPFLAGS_DEFAULT, /*tp_flags */
    0,                  /*tp_doc */
    0,                  /*tp_traverse */
    0,                  /*tp_clear */
    0,                  /*tp_richcompare */
    0,                  /*tp_weaklistoffset */
    0,                  /*tp_iter */
    0,                  /*tp_iternext */
    0,                  /*tp_methods */
    0,                  /*tp_members */
    0,                  /*tp_getset */
    0,                  /*tp_base */
    0,                  /*tp_dict */
    0,                  /*tp_descr_get */
    0,                  /*tp_descr_set */
    0,                  /*tp_dictoffset */
    0,                  /*tp_init */
    0,                  /*tp_alloc */
    none_new,           /*tp_new */
};

PyObject _Py_NoneStruct = {
  _PyObject_EXTRA_INIT
  1, &PyNone_Type
};

/* NotImplemented is an object that can be used to signal that an
   operation is not implemented for the given type combination. */

static PyObject *
NotImplemented_repr(PyObject *op)
{
    return PyUnicode_FromString("NotImplemented");
}

static PyObject *
NotImplemented_reduce(PyObject *op)
{
    return PyUnicode_FromString("NotImplemented");
}

static PyMethodDef notimplemented_methods[] = {
    {"__reduce__", (PyCFunction)NotImplemented_reduce, METH_NOARGS, NULL},
    {NULL, NULL}
};

static PyObject *
notimplemented_new(PyTypeObject *type, PyObject *args, PyObject *kwargs)
{
    if (PyTuple_GET_SIZE(args) || (kwargs && PyDict_Size(kwargs))) {
        PyErr_SetString(PyExc_TypeError, "NotImplementedType takes no arguments");
        return NULL;
    }
    Py_RETURN_NOTIMPLEMENTED;
}

<<<<<<< HEAD
static void
notimplemented_dealloc(PyObject* ignore)
{
    /* This should never get called, but we also don't want to SEGV if
     * we accidentally decref NotImplemented out of existence.
     */
    Py_FatalError("deallocating NotImplemented");
}

static PyTypeObject PyNotImplemented_Type = {
=======
PyTypeObject PyNotImplemented_Type = {
>>>>>>> 19b6fa6e
    PyVarObject_HEAD_INIT(&PyType_Type, 0)
    "NotImplementedType",
    0,
    0,
    notimplemented_dealloc,       /*tp_dealloc*/ /*never called*/
    0,                  /*tp_print*/
    0,                  /*tp_getattr*/
    0,                  /*tp_setattr*/
    0,                  /*tp_reserved*/
    NotImplemented_repr, /*tp_repr*/
    0,                  /*tp_as_number*/
    0,                  /*tp_as_sequence*/
    0,                  /*tp_as_mapping*/
    0,                  /*tp_hash */
    0,                  /*tp_call */
    0,                  /*tp_str */
    0,                  /*tp_getattro */
    0,                  /*tp_setattro */
    0,                  /*tp_as_buffer */
    Py_TPFLAGS_DEFAULT, /*tp_flags */
    0,                  /*tp_doc */
    0,                  /*tp_traverse */
    0,                  /*tp_clear */
    0,                  /*tp_richcompare */
    0,                  /*tp_weaklistoffset */
    0,                  /*tp_iter */
    0,                  /*tp_iternext */
    notimplemented_methods, /*tp_methods */
    0,                  /*tp_members */
    0,                  /*tp_getset */
    0,                  /*tp_base */
    0,                  /*tp_dict */
    0,                  /*tp_descr_get */
    0,                  /*tp_descr_set */
    0,                  /*tp_dictoffset */
    0,                  /*tp_init */
    0,                  /*tp_alloc */
    notimplemented_new, /*tp_new */
};

PyObject _Py_NotImplementedStruct = {
    _PyObject_EXTRA_INIT
    1, &PyNotImplemented_Type
};

void
_Py_ReadyTypes(void)
{
    if (PyType_Ready(&PyType_Type) < 0)
        Py_FatalError("Can't initialize type type");

    if (PyType_Ready(&_PyWeakref_RefType) < 0)
        Py_FatalError("Can't initialize weakref type");

    if (PyType_Ready(&_PyWeakref_CallableProxyType) < 0)
        Py_FatalError("Can't initialize callable weakref proxy type");

    if (PyType_Ready(&_PyWeakref_ProxyType) < 0)
        Py_FatalError("Can't initialize weakref proxy type");

    if (PyType_Ready(&PyBool_Type) < 0)
        Py_FatalError("Can't initialize bool type");

    if (PyType_Ready(&PyByteArray_Type) < 0)
        Py_FatalError("Can't initialize bytearray type");

    if (PyType_Ready(&PyBytes_Type) < 0)
        Py_FatalError("Can't initialize 'str'");

    if (PyType_Ready(&PyList_Type) < 0)
        Py_FatalError("Can't initialize list type");

    if (PyType_Ready(&PyNone_Type) < 0)
        Py_FatalError("Can't initialize None type");

    if (PyType_Ready(&PyNotImplemented_Type) < 0)
        Py_FatalError("Can't initialize NotImplemented type");

    if (PyType_Ready(&PyTraceBack_Type) < 0)
        Py_FatalError("Can't initialize traceback type");

    if (PyType_Ready(&PySuper_Type) < 0)
        Py_FatalError("Can't initialize super type");

    if (PyType_Ready(&PyBaseObject_Type) < 0)
        Py_FatalError("Can't initialize object type");

    if (PyType_Ready(&PyRange_Type) < 0)
        Py_FatalError("Can't initialize range type");

    if (PyType_Ready(&PyDict_Type) < 0)
        Py_FatalError("Can't initialize dict type");

    if (PyType_Ready(&PySet_Type) < 0)
        Py_FatalError("Can't initialize set type");

    if (PyType_Ready(&PyUnicode_Type) < 0)
        Py_FatalError("Can't initialize str type");

    if (PyType_Ready(&PySlice_Type) < 0)
        Py_FatalError("Can't initialize slice type");

    if (PyType_Ready(&PyStaticMethod_Type) < 0)
        Py_FatalError("Can't initialize static method type");

    if (PyType_Ready(&PyComplex_Type) < 0)
        Py_FatalError("Can't initialize complex type");

    if (PyType_Ready(&PyFloat_Type) < 0)
        Py_FatalError("Can't initialize float type");

    if (PyType_Ready(&PyLong_Type) < 0)
        Py_FatalError("Can't initialize int type");

    if (PyType_Ready(&PyFrozenSet_Type) < 0)
        Py_FatalError("Can't initialize frozenset type");

    if (PyType_Ready(&PyProperty_Type) < 0)
        Py_FatalError("Can't initialize property type");

    if (PyType_Ready(&_PyManagedBuffer_Type) < 0)
        Py_FatalError("Can't initialize managed buffer type");

    if (PyType_Ready(&PyMemoryView_Type) < 0)
        Py_FatalError("Can't initialize memoryview type");

    if (PyType_Ready(&PyTuple_Type) < 0)
        Py_FatalError("Can't initialize tuple type");

    if (PyType_Ready(&PyEnum_Type) < 0)
        Py_FatalError("Can't initialize enumerate type");

    if (PyType_Ready(&PyReversed_Type) < 0)
        Py_FatalError("Can't initialize reversed type");

    if (PyType_Ready(&PyStdPrinter_Type) < 0)
        Py_FatalError("Can't initialize StdPrinter");

    if (PyType_Ready(&PyCode_Type) < 0)
        Py_FatalError("Can't initialize code type");

    if (PyType_Ready(&PyFrame_Type) < 0)
        Py_FatalError("Can't initialize frame type");

    if (PyType_Ready(&PyCFunction_Type) < 0)
        Py_FatalError("Can't initialize builtin function type");

    if (PyType_Ready(&PyMethod_Type) < 0)
        Py_FatalError("Can't initialize method type");

    if (PyType_Ready(&PyFunction_Type) < 0)
        Py_FatalError("Can't initialize function type");

    if (PyType_Ready(&PyDictProxy_Type) < 0)
        Py_FatalError("Can't initialize dict proxy type");

    if (PyType_Ready(&PyGen_Type) < 0)
        Py_FatalError("Can't initialize generator type");

    if (PyType_Ready(&PyGetSetDescr_Type) < 0)
        Py_FatalError("Can't initialize get-set descriptor type");

    if (PyType_Ready(&PyWrapperDescr_Type) < 0)
        Py_FatalError("Can't initialize wrapper type");

    if (PyType_Ready(&_PyMethodWrapper_Type) < 0)
        Py_FatalError("Can't initialize method wrapper type");

    if (PyType_Ready(&PyEllipsis_Type) < 0)
        Py_FatalError("Can't initialize ellipsis type");

    if (PyType_Ready(&PyMemberDescr_Type) < 0)
        Py_FatalError("Can't initialize member descriptor type");

    if (PyType_Ready(&_PyNamespace_Type) < 0)
        Py_FatalError("Can't initialize namespace type");

    if (PyType_Ready(&PyCapsule_Type) < 0)
        Py_FatalError("Can't initialize capsule type");

    if (PyType_Ready(&PyLongRangeIter_Type) < 0)
        Py_FatalError("Can't initialize long range iterator type");

    if (PyType_Ready(&PyCell_Type) < 0)
        Py_FatalError("Can't initialize cell type");

    if (PyType_Ready(&PyInstanceMethod_Type) < 0)
        Py_FatalError("Can't initialize instance method type");

    if (PyType_Ready(&PyClassMethodDescr_Type) < 0)
        Py_FatalError("Can't initialize class method descr type");

    if (PyType_Ready(&PyMethodDescr_Type) < 0)
        Py_FatalError("Can't initialize method descr type");

    if (PyType_Ready(&PyCallIter_Type) < 0)
        Py_FatalError("Can't initialize call iter type");

    if (PyType_Ready(&PySeqIter_Type) < 0)
        Py_FatalError("Can't initialize sequence iterator type");
}


#ifdef Py_TRACE_REFS

void
_Py_NewReference(PyObject *op)
{
    _Py_INC_REFTOTAL;
    op->ob_refcnt = 1;
    _Py_AddToAllObjects(op, 1);
    _Py_INC_TPALLOCS(op);
}

void
_Py_ForgetReference(PyObject *op)
{
#ifdef SLOW_UNREF_CHECK
    PyObject *p;
#endif
    if (op->ob_refcnt < 0)
        Py_FatalError("UNREF negative refcnt");
    if (op == &refchain ||
        op->_ob_prev->_ob_next != op || op->_ob_next->_ob_prev != op) {
        fprintf(stderr, "* ob\n");
        _PyObject_Dump(op);
        fprintf(stderr, "* op->_ob_prev->_ob_next\n");
        _PyObject_Dump(op->_ob_prev->_ob_next);
        fprintf(stderr, "* op->_ob_next->_ob_prev\n");
        _PyObject_Dump(op->_ob_next->_ob_prev);
        Py_FatalError("UNREF invalid object");
    }
#ifdef SLOW_UNREF_CHECK
    for (p = refchain._ob_next; p != &refchain; p = p->_ob_next) {
        if (p == op)
            break;
    }
    if (p == &refchain) /* Not found */
        Py_FatalError("UNREF unknown object");
#endif
    op->_ob_next->_ob_prev = op->_ob_prev;
    op->_ob_prev->_ob_next = op->_ob_next;
    op->_ob_next = op->_ob_prev = NULL;
    _Py_INC_TPFREES(op);
}

void
_Py_Dealloc(PyObject *op)
{
    destructor dealloc = Py_TYPE(op)->tp_dealloc;
    _Py_ForgetReference(op);
    (*dealloc)(op);
}

/* Print all live objects.  Because PyObject_Print is called, the
 * interpreter must be in a healthy state.
 */
void
_Py_PrintReferences(FILE *fp)
{
    PyObject *op;
    fprintf(fp, "Remaining objects:\n");
    for (op = refchain._ob_next; op != &refchain; op = op->_ob_next) {
        fprintf(fp, "%p [%" PY_FORMAT_SIZE_T "d] ", op, op->ob_refcnt);
        if (PyObject_Print(op, fp, 0) != 0)
            PyErr_Clear();
        putc('\n', fp);
    }
}

/* Print the addresses of all live objects.  Unlike _Py_PrintReferences, this
 * doesn't make any calls to the Python C API, so is always safe to call.
 */
void
_Py_PrintReferenceAddresses(FILE *fp)
{
    PyObject *op;
    fprintf(fp, "Remaining object addresses:\n");
    for (op = refchain._ob_next; op != &refchain; op = op->_ob_next)
        fprintf(fp, "%p [%" PY_FORMAT_SIZE_T "d] %s\n", op,
            op->ob_refcnt, Py_TYPE(op)->tp_name);
}

PyObject *
_Py_GetObjects(PyObject *self, PyObject *args)
{
    int i, n;
    PyObject *t = NULL;
    PyObject *res, *op;

    if (!PyArg_ParseTuple(args, "i|O", &n, &t))
        return NULL;
    op = refchain._ob_next;
    res = PyList_New(0);
    if (res == NULL)
        return NULL;
    for (i = 0; (n == 0 || i < n) && op != &refchain; i++) {
        while (op == self || op == args || op == res || op == t ||
               (t != NULL && Py_TYPE(op) != (PyTypeObject *) t)) {
            op = op->_ob_next;
            if (op == &refchain)
                return res;
        }
        if (PyList_Append(res, op) < 0) {
            Py_DECREF(res);
            return NULL;
        }
        op = op->_ob_next;
    }
    return res;
}

#endif

/* Hack to force loading of pycapsule.o */
PyTypeObject *_PyCapsule_hack = &PyCapsule_Type;


/* Hack to force loading of abstract.o */
Py_ssize_t (*_Py_abstract_hack)(PyObject *) = PyObject_Size;


void
_PyObject_DebugTypeStats(FILE *out)
{
    _PyCFunction_DebugMallocStats(out);
    _PyDict_DebugMallocStats(out);
    _PyFloat_DebugMallocStats(out);
    _PyFrame_DebugMallocStats(out);
    _PyList_DebugMallocStats(out);
    _PyMethod_DebugMallocStats(out);
    _PyTuple_DebugMallocStats(out);
}

/* These methods are used to control infinite recursion in repr, str, print,
   etc.  Container objects that may recursively contain themselves,
   e.g. builtin dictionaries and lists, should used Py_ReprEnter() and
   Py_ReprLeave() to avoid infinite recursion.

   Py_ReprEnter() returns 0 the first time it is called for a particular
   object and 1 every time thereafter.  It returns -1 if an exception
   occurred.  Py_ReprLeave() has no return value.

   See dictobject.c and listobject.c for examples of use.
*/

int
Py_ReprEnter(PyObject *obj)
{
    PyObject *dict;
    PyObject *list;
    Py_ssize_t i;

    dict = PyThreadState_GetDict();
    if (dict == NULL)
        return 0;
    list = _PyDict_GetItemId(dict, &PyId_Py_Repr);
    if (list == NULL) {
        list = PyList_New(0);
        if (list == NULL)
            return -1;
        if (_PyDict_SetItemId(dict, &PyId_Py_Repr, list) < 0)
            return -1;
        Py_DECREF(list);
    }
    i = PyList_GET_SIZE(list);
    while (--i >= 0) {
        if (PyList_GET_ITEM(list, i) == obj)
            return 1;
    }
    if (PyList_Append(list, obj) < 0)
        return -1;
    return 0;
}

void
Py_ReprLeave(PyObject *obj)
{
    PyObject *dict;
    PyObject *list;
    Py_ssize_t i;
    PyObject *error_type, *error_value, *error_traceback;

    PyErr_Fetch(&error_type, &error_value, &error_traceback);

    dict = PyThreadState_GetDict();
    if (dict == NULL)
        goto finally;

    list = _PyDict_GetItemId(dict, &PyId_Py_Repr);
    if (list == NULL || !PyList_Check(list))
        goto finally;

    i = PyList_GET_SIZE(list);
    /* Count backwards because we always expect obj to be list[-1] */
    while (--i >= 0) {
        if (PyList_GET_ITEM(list, i) == obj) {
            PyList_SetSlice(list, i, i + 1, NULL);
            break;
        }
    }

finally:
    /* ignore exceptions because there is no way to report them. */
    PyErr_Restore(error_type, error_value, error_traceback);
}

/* Trashcan support. */

/* Current call-stack depth of tp_dealloc calls. */
int _PyTrash_delete_nesting = 0;

/* List of objects that still need to be cleaned up, singly linked via their
 * gc headers' gc_prev pointers.
 */
PyObject *_PyTrash_delete_later = NULL;

/* Add op to the _PyTrash_delete_later list.  Called when the current
 * call-stack depth gets large.  op must be a currently untracked gc'ed
 * object, with refcount 0.  Py_DECREF must already have been called on it.
 */
void
_PyTrash_deposit_object(PyObject *op)
{
    assert(PyObject_IS_GC(op));
    assert(_PyGC_REFS(op) == _PyGC_REFS_UNTRACKED);
    assert(op->ob_refcnt == 0);
    _Py_AS_GC(op)->gc.gc_prev = (PyGC_Head *)_PyTrash_delete_later;
    _PyTrash_delete_later = op;
}

/* The equivalent API, using per-thread state recursion info */
void
_PyTrash_thread_deposit_object(PyObject *op)
{
    PyThreadState *tstate = PyThreadState_GET();
    assert(PyObject_IS_GC(op));
    assert(_PyGC_REFS(op) == _PyGC_REFS_UNTRACKED);
    assert(op->ob_refcnt == 0);
    _Py_AS_GC(op)->gc.gc_prev = (PyGC_Head *) tstate->trash_delete_later;
    tstate->trash_delete_later = op;
}

/* Dealloccate all the objects in the _PyTrash_delete_later list.  Called when
 * the call-stack unwinds again.
 */
void
_PyTrash_destroy_chain(void)
{
    while (_PyTrash_delete_later) {
        PyObject *op = _PyTrash_delete_later;
        destructor dealloc = Py_TYPE(op)->tp_dealloc;

        _PyTrash_delete_later =
            (PyObject*) _Py_AS_GC(op)->gc.gc_prev;

        /* Call the deallocator directly.  This used to try to
         * fool Py_DECREF into calling it indirectly, but
         * Py_DECREF was already called on this object, and in
         * assorted non-release builds calling Py_DECREF again ends
         * up distorting allocation statistics.
         */
        assert(op->ob_refcnt == 0);
        ++_PyTrash_delete_nesting;
        (*dealloc)(op);
        --_PyTrash_delete_nesting;
    }
}

/* The equivalent API, using per-thread state recursion info */
void
_PyTrash_thread_destroy_chain(void)
{
    PyThreadState *tstate = PyThreadState_GET();
    while (tstate->trash_delete_later) {
        PyObject *op = tstate->trash_delete_later;
        destructor dealloc = Py_TYPE(op)->tp_dealloc;

        tstate->trash_delete_later =
            (PyObject*) _Py_AS_GC(op)->gc.gc_prev;

        /* Call the deallocator directly.  This used to try to
         * fool Py_DECREF into calling it indirectly, but
         * Py_DECREF was already called on this object, and in
         * assorted non-release builds calling Py_DECREF again ends
         * up distorting allocation statistics.
         */
        assert(op->ob_refcnt == 0);
        ++tstate->trash_delete_nesting;
        (*dealloc)(op);
        --tstate->trash_delete_nesting;
    }
}

#ifndef Py_TRACE_REFS
/* For Py_LIMITED_API, we need an out-of-line version of _Py_Dealloc.
   Define this here, so we can undefine the macro. */
#undef _Py_Dealloc
PyAPI_FUNC(void) _Py_Dealloc(PyObject *);
void
_Py_Dealloc(PyObject *op)
{
    _Py_INC_TPFREES(op) _Py_COUNT_ALLOCS_COMMA
    (*Py_TYPE(op)->tp_dealloc)(op);
}
#endif

#ifdef __cplusplus
}
#endif<|MERGE_RESOLUTION|>--- conflicted
+++ resolved
@@ -1485,7 +1485,6 @@
     Py_RETURN_NOTIMPLEMENTED;
 }
 
-<<<<<<< HEAD
 static void
 notimplemented_dealloc(PyObject* ignore)
 {
@@ -1495,10 +1494,7 @@
     Py_FatalError("deallocating NotImplemented");
 }
 
-static PyTypeObject PyNotImplemented_Type = {
-=======
 PyTypeObject PyNotImplemented_Type = {
->>>>>>> 19b6fa6e
     PyVarObject_HEAD_INIT(&PyType_Type, 0)
     "NotImplementedType",
     0,
