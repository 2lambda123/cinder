--- conflicted
+++ resolved
@@ -23,12 +23,9 @@
 __version__ = "2.58"
 
 import binascii, errno, random, re, socket, subprocess, sys, time, calendar
-<<<<<<< HEAD
 from datetime import datetime, timezone, timedelta
-=======
 from io import DEFAULT_BUFFER_SIZE
 
->>>>>>> fcb6d6a3
 try:
     import ssl
     HAVE_SSL = True
