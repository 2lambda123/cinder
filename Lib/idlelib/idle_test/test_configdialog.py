--- conflicted
+++ resolved
@@ -1,23 +1,14 @@
-<<<<<<< HEAD
 '''Test idlelib.configdialog.
-=======
-'''Test idlelib.configDialog.
->>>>>>> 05dab096
 
-Coverage: 46% just by creating dialog. The other half is change code.
+Coverage: 46% just by creating dialog.
+The other half is code for working with user customizations.
 '''
-from idlelib.configDialog import ConfigDialog  # always test import
+from idlelib.configdialog import ConfigDialog  # always test import
 from test.support import requires
 requires('gui')
 from tkinter import Tk
-<<<<<<< HEAD
-from idlelib.configdialog import ConfigDialog
-from idlelib.macosx import _initializeTkVariantTests
-
-=======
 import unittest
-from idlelib import macosxSupport as macosx
->>>>>>> 05dab096
+from idlelib import macosx
 
 class ConfigDialogTest(unittest.TestCase):
 
